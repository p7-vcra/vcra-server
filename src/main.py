--- conflicted
+++ resolved
@@ -162,11 +162,8 @@
                 vessel_df["mmsi"] = name
                 await PREDICTION_QUEUE.put(vessel_df)
                 # Clear vessel data for mmsi
-<<<<<<< HEAD
                 VESSEL_DATA[name] = vessel_df.iloc[2:]
-=======
-                VESSEL_DATA[name] = vessel_df.iloc[1:]
->>>>>>> 7abdbd4e
+  
         prev_timestamp = curr_timestamp
         await sleep(1)
 
