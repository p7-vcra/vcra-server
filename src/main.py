--- conflicted
+++ resolved
@@ -42,11 +42,7 @@
 
 PREDICTION_QUEUE = asyncio.Queue()
 
-<<<<<<< HEAD
-TRAJECTORY_TIME_THRESHOLD = 1
-=======
 TRAJECTORY_TIME_THRESHOLD = 1920  # 32 mins (We need to predict same amount of minutes as we have look ahead points in the model, to calculate predicted speed)
->>>>>>> b389fff3
 
 PREDICTIONS = pd.DataFrame()
 
@@ -154,82 +150,54 @@
             logger.debug(f"Time difference for vessel {name}: {diff}")
 
             if diff.total_seconds() >= TRAJECTORY_TIME_THRESHOLD:
-<<<<<<< HEAD
-
-                try:
-                    # Ensure the 'timestamp' column is in datetime format
-                    vessel_df["timestamp"] = pd.to_datetime(vessel_df["timestamp"])
-
-                    # Reset index to avoid the timestamp being the index
-                    vessel_df.reset_index(drop=True, inplace=True)
-
-                    # Create start and end time boundaries
-                    start_time = vessel_df["timestamp"].min().floor("min")
-                    end_time = vessel_df["timestamp"].max()
-
-                    # Generate complete range of timestamps at 1-minute intervals
-                    complete_range = pd.date_range(
-                        start=start_time, end=end_time, freq="1min"
-                    )
-                    interpolated_df = pd.DataFrame(index=complete_range)
-
-                    # Interpolate the longitude and latitude values
-                    interpolated_df["longitude"] = np.interp(
-                        interpolated_df.index.astype("int64"),
-                        vessel_df["timestamp"].astype("int64"),
-                        vessel_df["longitude"],
-                    )
-                    interpolated_df["latitude"] = np.interp(
-                        interpolated_df.index.astype("int64"),
-                        vessel_df["timestamp"].astype("int64"),
-                        vessel_df["latitude"],
-                    )
-
-                    # Add the 'timestamp' as a column instead of index in the interpolated dataframe
-                    interpolated_df["timestamp"] = interpolated_df.index
-
-                    interpolated_df["mmsi"] = name
-
-                    interpolated_df.reset_index(drop=True, inplace=True)
-
-                    interpolated_df = interpolated_df[
-                        ["timestamp", "mmsi", "latitude", "longitude"]
-                    ]
-
-                    # Add the interpolated data to the prediction queue
-                    await PREDICTION_QUEUE.put(interpolated_df)
-
-                except Exception as e:
-                    # print whole exception
-                    logger.exception("Error while preprocessing AIS data")
-
-                # Clear vessel data for mmsi
-                VESSEL_DATA[name] = pd.DataFrame()
-
-            prev_timestamp = curr_timestamp
-            await sleep(1)
-=======
+
+                # Ensure the 'timestamp' column is in datetime format
+                vessel_df["timestamp"] = pd.to_datetime(vessel_df["timestamp"])
+
+                # Reset index to avoid the timestamp being the index
                 vessel_df.reset_index(drop=True, inplace=True)
-                vessel_df = vessel_df.infer_objects(copy=False)
-                interp_cols = ["longitude", "latitude"]
-                vessel_df.loc[0, "timestamp"] = vessel_df.loc[0, "timestamp"].floor(
-                    "min"
+
+                # Create start and end time boundaries
+                start_time = vessel_df["timestamp"].min().floor("min")
+                end_time = vessel_df["timestamp"].max()
+
+                # Generate complete range of timestamps at 1-minute intervals
+                complete_range = pd.date_range(
+                    start=start_time, end=end_time, freq="1min"
                 )
-                vessel_df = vessel_df.set_index("timestamp")
-                vessel_df = vessel_df[interp_cols].resample("1min").mean()
-                vessel_df[interp_cols] = vessel_df[interp_cols].interpolate(
-                    method="linear"
+                interpolated_df = pd.DataFrame(index=complete_range)
+
+                # Interpolate the longitude and latitude values
+                interpolated_df["longitude"] = np.interp(
+                    interpolated_df.index.astype("int64"),
+                    vessel_df["timestamp"].astype("int64"),
+                    vessel_df["longitude"],
                 )
-                vessel_df = vessel_df.ffill()
-                vessel_df.reset_index(inplace=True)
-                vessel_df["mmsi"] = name
-                await PREDICTION_QUEUE.put(vessel_df)
+                interpolated_df["latitude"] = np.interp(
+                    interpolated_df.index.astype("int64"),
+                    vessel_df["timestamp"].astype("int64"),
+                    vessel_df["latitude"],
+                )
+
+                # Add the 'timestamp' as a column instead of index in the interpolated dataframe
+                interpolated_df["timestamp"] = interpolated_df.index
+
+                interpolated_df["mmsi"] = name
+
+                interpolated_df.reset_index(drop=True, inplace=True)
+
+                interpolated_df = interpolated_df[
+                    ["timestamp", "mmsi", "latitude", "longitude"]
+                ]
+
+                # Add the interpolated data to the prediction queue
+                await PREDICTION_QUEUE.put(interpolated_df)
+
                 # Clear vessel data for mmsi
                 VESSEL_DATA[name] = vessel_df.iloc[1:]
   
         prev_timestamp = curr_timestamp
         await sleep(1)
->>>>>>> b389fff3
 
 
 async def get_ais_prediction():
