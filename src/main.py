import argparse
import asyncio
import os
import numpy as np
import uvicorn
import pandas as pd
import logging
import aiohttp
from fastapi import FastAPI
from fastapi.responses import StreamingResponse
from fastapi.middleware.cors import CORSMiddleware
from asyncio import sleep
from dotenv import load_dotenv
from datetime import datetime
from helpers import json_encode_iso, slice_query_validation, format_event

load_dotenv(".env")
DATA_FILE_PATH = os.getenv("PATH_TO_DATA_FOLDER")
WORKERS = int(os.getenv("WORKERS", "1"))
SOURCE_IP = os.getenv("SOURCE_IP", "0.0.0.0")
SOURCE_PORT = int(os.getenv("SOURCE_PORT", "8000"))
PREDICTION_SERVER_IP = os.getenv("PREDICTION_SERVER_IP", "0.0.0.0")
PREDICTION_SERVER_PORT = os.getenv("PREDICTION_SERVER_PORT", "8001")
CRI_SERVER_IP = os.getenv("CRI_SERVER_IP", "0.0.0.0")
CRI_SERVER_PORT = os.getenv("CRI_SERVER_PORT", "8002")

<<<<<<< HEAD
load_dotenv(".env")
DATA_SUPPLIER_SERVER = os.getenv("PATH_TO_DATA_FOLDER")
DATA_FILE_PATH = os.getenv("PATH_TO_DATA_FOLDER")
WORKERS = int(os.getenv("WORKERS", "1"))
SOURCE_IP = os.getenv("SOURCE_IP")
SOURCE_PORT = int(os.getenv("SOURCE_PORT", "8000"))
PREDICTION_SERVER_IP = os.getenv("PREDICTION_SERVER_IP")
PREDICTION_SERVER_PORT = os.getenv("PREDICTION_SERVER_PORT")
CRI_SERVER_IP = os.getenv("CRI_SERVER_IP")
CRI_SERVER_PORT = os.getenv("CRI_SERVER_PORT")

=======
>>>>>>> 318a4dc0
logger = logging.getLogger("uvicorn.error")

LOG_LEVEL = logging.INFO

app = FastAPI(debug=True)

app.add_middleware(
    CORSMiddleware,
    allow_origins=["*"],
    allow_credentials=True,
    allow_methods=["*"],
    allow_headers=["*"],
)

<<<<<<< HEAD
ais_state = {"data": pd.DataFrame(), "last_updated_hour": 0}
=======
AIS_STATE = {"data": pd.DataFrame(), "last_updated_hour": 0}
>>>>>>> 318a4dc0

PREDICTION_QUEUE = asyncio.Queue()

TRAJECTORY_TIME_THRESHOLD = 60

PREDICTIONS = pd.DataFrame()

VESSEL_DATA = {}

<<<<<<< HEAD
CRI_for_vessels = pd.DataFrame()

vessel_records_threshold = 10
=======
>>>>>>> 318a4dc0


async def update_ais_state():
    """
    Updates the current AIS_file_state with the data from the feather file for the current hour. This is done to simulate real-time data updates.

    Exceptions:
        FileNotFoundError: If the feather file for the current hour is not found.
        Exception: For any other errors encountered during the file reading process.
    """
    current_hour = datetime.now().hour
    AIS_STATE["last_updated_hour"] = current_hour
    try:
<<<<<<< HEAD
        ais_state["data"] = pd.read_feather(
            DATA_FILE_PATH + "aisdk-2024-09-09-hour-" + str(current_hour) + ".feather"
        )
        ais_state["data"] = ais_state["data"].rename(
            lambda x: x.lower(), axis="columns"
        )
        ais_state["data"] = ais_state["data"].rename(
=======
        AIS_STATE["data"] = pd.read_feather(
            DATA_FILE_PATH + "aisdk-2024-09-09-hour-" + str(current_hour) + ".feather"
        )
        AIS_STATE["data"] = AIS_STATE["data"].rename(
            lambda x: x.lower(), axis="columns"
        )
        AIS_STATE["data"] = AIS_STATE["data"].rename(
>>>>>>> 318a4dc0
            columns={"# timestamp": "timestamp"}
        )
        logger.info(f"Updated ais state. ({datetime.now().replace(microsecond=0)})")
    except FileNotFoundError:
        logger.error(f"File not found for hour {current_hour}.")
    except Exception as e:
        logger.error(f"Error reading file for hour {current_hour}: {e}")


async def ais_state_updater():
    while True:
        if (
<<<<<<< HEAD
            ais_state["last_updated_hour"] != datetime.now().hour
            or ais_state["data"] is None
=======
            AIS_STATE["last_updated_hour"] != datetime.now().hour
            or AIS_STATE["data"] is None
>>>>>>> 318a4dc0
        ):
            try:
                await update_ais_state()
            except Exception as e:
                logger.error(e)
        await sleep(1)


async def filter_ais_data(data: pd.DataFrame):
    """
    Removes invalid data from the AIS data. (Invalid MMSI, too low speed, moored vessels, etc.)
    """

    data = data[(data["mmsi"] >= 201000000) & (data["mmsi"] <= 775999999)]
    data = data.loc[data["navigational status"] != "Moored"]
    data = data.loc[data["sog"] != 0]
    data = data.loc[data["sog"] <= 50]
    data = data.drop_duplicates(subset=["timestamp", "mmsi"])
    data = data.dropna(subset=["longitude", "latitude", "sog", "cog"])
    data = data.replace([np.inf, -np.inf, np.nan], None)

    data.reset_index(drop=True, inplace=True)
    return data


async def preprocess_ais():
    """
    Preprocesses the AIS data by filtering out invalid data and grouping the data by MMSI.
    Also finds out which ships can be sent for prediction based on the time difference between the first and last record.
    """
    prev_timestamp = 0

    while True:
        df, curr_timestamp = await get_current_ais_data()

        if df.empty:
            logger.warning(f"There was no ais data for current time: {curr_timestamp}")
            await sleep(1)
            continue

        # We might be too fast and get data for the same timestamp again
        if prev_timestamp == curr_timestamp:
            await sleep(1)
            continue

        filtered_data = await filter_ais_data(df)

        grouped_data = filtered_data.groupby("mmsi")

        for name, group in grouped_data:
            if name in VESSEL_DATA:
                VESSEL_DATA[name] = pd.concat([VESSEL_DATA[name], group])
            else:
<<<<<<< HEAD
                vessel_data[name] = group

            # Find the time difference between the first and last record for the vessel, if it is greater than 15 minutes, send the data for prediction
            diff = datetime.combine(
                datetime.today(), curr_timestamp
            ) - datetime.combine(
                datetime.today(), vessel_data[name]["timestamp"].iloc[0].time()
            )
            # logger.debug(f"Vessel {name} has {len(vessel_data[name])} records. Time difference: {diff}")

            if diff.total_seconds() >= 900:
                await trajectory_queue.put(vessel_data[name])
=======
                VESSEL_DATA[name] = group

            diff = (
                VESSEL_DATA[name]["timestamp"].max()
                - VESSEL_DATA[name]["timestamp"].min()
            )

            vessel_df = VESSEL_DATA[name]
            if diff.total_seconds() >= TRAJECTORY_TIME_THRESHOLD:
                vessel_df.reset_index(drop=True, inplace=True)
                vessel_df = vessel_df.infer_objects(copy=False)
                interp_cols = ["longitude", "latitude"]
                vessel_df.loc[0, "timestamp"] = vessel_df.loc[0, "timestamp"].floor(
                    "min"
                )
                vessel_df = vessel_df.set_index("timestamp")
                vessel_df = vessel_df.resample("1min").asfreq()
                vessel_df[interp_cols] = vessel_df[interp_cols].interpolate(
                    method="linear"
                )
                vessel_df = vessel_df.ffill()
                vessel_df.reset_index(inplace=True)
                await PREDICTION_QUEUE.put(vessel_df)
>>>>>>> 318a4dc0
                # Clear vessel data for mmsi
                VESSEL_DATA[name] = pd.DataFrame()

        prev_timestamp = curr_timestamp
        await sleep(1)


async def get_ais_prediction():
<<<<<<< HEAD
    """
    Sends the AIS data from the prediction queue to the prediction server and receives the predictions.
    """
    async with aiohttp.ClientSession(trust_env=True) as session:
=======
    async with aiohttp.ClientSession() as session:
>>>>>>> 318a4dc0
        while True:
            if PREDICTION_QUEUE.empty():
                await sleep(0)
                continue

            trajectory = await PREDICTION_QUEUE.get()
            mmsi = str(trajectory["mmsi"].values[0])

            data = trajectory[["timestamp", "longitude", "latitude"]]

            request_data = {"data": await json_encode_iso(data)}

<<<<<<< HEAD
            response = await post_to_prediction_server(request_data, session)
=======
            prediction_server_url = (
                f"http://{PREDICTION_SERVER_IP}:{PREDICTION_SERVER_PORT}/predict"
            )
            response = await post_to_server(
                request_data, session, prediction_server_url
            )
>>>>>>> 318a4dc0

            if response:
                prediction = pd.DataFrame(response["prediction"])

                logger.debug(f"Prediction received: {prediction}")

                global PREDICTIONS
                prediction["mmsi"] = mmsi
                prediction["timestamp"] = trajectory["timestamp"].values[1:]
                prediction["lon"] = trajectory["longitude"].values[1:]
                prediction["lat"] = trajectory["latitude"].values[1:]

                if not PREDICTIONS.empty:
                    PREDICTIONS = pd.concat([PREDICTIONS, prediction])
                else:
                    PREDICTIONS = prediction
            else:
                logger.warning(f"No prediction received for trajectory: {trajectory}")

            await sleep(1)


<<<<<<< HEAD
async def get_current_CRI_and_clusters_for_vessels():
    """
    Gets the CRI and clusters for the vessels from the prediction server.
    """
    CRI_server_url = f"http://{CRI_SERVER_IP}:{CRI_SERVER_PORT}/clusters/current"

    async with aiohttp.ClientSession(trust_env=True) as session:
        while True:
            global CRI_for_vessels
            try:
                async with session.get(CRI_server_url) as response:
                    if response.status == 200:
                        json = await response.json()
                        CRI_for_vessels = pd.DataFrame(json["clusters"])
                        logger.debug(f"Received CRI and clusters: {CRI_for_vessels}")
                    else:
                        logger.warning(f"Failed to get CRI and clusters: {response}")
            except aiohttp.ClientError as e:
                logger.error(f"Network error while getting CRI and clusters: {e}")
            await sleep(5)


async def post_to_prediction_server(
    trajectory: dict, client_session: aiohttp.ClientSession
):
    prediction_server_url = (
        f"http://{PREDICTION_SERVER_IP}:{PREDICTION_SERVER_PORT}/predict"
    )
    try:
        async with client_session.post(
            prediction_server_url, json=trajectory
        ) as response:
=======
async def post_to_server(data: dict, client_session: aiohttp.ClientSession, url: str):
    try:
        async with client_session.post(url, json=data) as response:
>>>>>>> 318a4dc0
            if response.status == 200:
                return await response.json()
            else:
                logger.warning(f"Failed to post data to {url}: {response}")
    except aiohttp.ClientError as e:
        logger.error(f"Network error while posting to {url}: {e}")
        return None


<<<<<<< HEAD
=======
async def get_ais_cri():
    async with aiohttp.ClientSession() as session:
        while True:
            if PREDICTIONS.empty:
                await sleep(1)
                continue

            data = PREDICTIONS[["timestamp", "mmsi", "lon", "lat"]]
            data = await json_encode_iso(data)
            request_data = {"data": data}

            cri_calc_server_url = (
                f"http://{CRI_SERVER_IP}:{CRI_SERVER_PORT}/calculate_cri"
            )
            response = await post_to_server(request_data, session, cri_calc_server_url)

            if response:
                logger.debug(f"CRI received: {response}")
            else:
                logger.warning(f"No CRI received for data: {data}")

            await sleep(1)


>>>>>>> 318a4dc0
async def startup():
    asyncio.create_task(ais_state_updater())
    asyncio.create_task(preprocess_ais())
    asyncio.create_task(get_ais_prediction())
<<<<<<< HEAD
    asyncio.create_task(get_current_CRI_and_clusters_for_vessels())
=======
    # asyncio.create_task(get_ais_cri())
>>>>>>> 318a4dc0


app.add_event_handler("startup", startup)


async def ais_lat_long_slice_generator(
    latitude_range: str | None = None, longitude_range: str | None = None
):
    while True:
        data, _ = await get_current_ais_data()
        data = data[
            data["latitude"].between(latitude_range[0], latitude_range[1])
            & data["longitude"].between(longitude_range[0], longitude_range[1])
        ]
        data = await json_encode_iso(data)
        yield format_event("ais", data)
        await sleep(1)


async def ais_data_generator():
    while True:
        data, _ = await get_current_ais_data()
        data = await json_encode_iso(data)
        yield format_event("ais", data)
        await sleep(1)


async def dummy_prediction_generator():
    while True:
        data: pd.DataFrame = AIS_STATE["data"]
        current_time = pd.Timestamp.now()
        time_delta = (
            (current_time + pd.Timedelta(minutes=10)).time().replace(microsecond=0)
        )
        timestamp = data["timestamp"].dt.time

        data = data[(timestamp >= current_time.time()) & (timestamp <= time_delta)]
        data = data[["timestamp", "mmsi", "latitude", "longitude"]]
        data = await json_encode_iso(data)
        yield format_event("ais", data)
        await sleep(60)


async def predictions_generator(mmsi: int | None):
<<<<<<< HEAD
    """
    Asynchronous generator that yields prediction data for a given MMSI (Maritime Mobile Service Identity) or all MMSIs if none is provided.

    Args:
        mmsi (int | None): The MMSI to filter predictions by. If None, predictions for all MMSIs are returned.

    Yields:
        str: A formatted event string containing prediction data in JSON format.

    Notes:
        - The function continuously checks for new prediction data every 10 seconds.
        - If the predictions DataFrame is empty, an empty JSON array is returned.
        - The prediction data includes timestamp, mmsi, longitude, latitude, and future longitude and latitude columns.
    """
    cols = [f"lon(t+{i})" for i in range(1, 33)] + [f"lat(t+{i})" for i in range(1, 33)]
    while True:
        if not predictions.empty:
            data = (
                predictions
                if mmsi is None
                else predictions[predictions["mmsi"] == str(mmsi)]
            )
            data = data[["timestamp", "mmsi", "lon", "lat"] + cols].drop_duplicates(
                subset=["mmsi"], keep="last"
            )
            data = await json_encode_iso(data)
        else:
            data = json.dumps([])
=======
    predicted_cols = [f"lon(t+{i})" for i in range(1, 33)] + [
        f"lat(t+{i})" for i in range(1, 33)
    ]
    while True:
        if not PREDICTIONS.empty:
            # If MMSI is provided in query, filter PREDICTIONS for that MMSI, else return all predictions
            PREDICTIONS.loc[:, "mmsi"] = (
                PREDICTIONS.loc[:, "mmsi"].astype(float).astype(int)
            )
            data = (
                PREDICTIONS
                if mmsi is None
                else PREDICTIONS[PREDICTIONS["mmsi"] == mmsi]
            )

            # Keep only last row in prediction since this is the most recent position for the vessel
            data = data[
                ["timestamp", "mmsi", "lon", "lat"] + predicted_cols
            ].drop_duplicates(subset=["mmsi"], keep="last")

            # Tranform predicted columns into rows for each timestamp
            # Melt only the future lat and lon columns
            df_melted = pd.melt(
                data,
                id_vars=["timestamp", "mmsi"],  # Keep these columns intact
                value_vars=predicted_cols,  # Only melt future columns
                var_name="coordinate_time",  # New column for melted keys
                value_name="value",  # New column for melted values
            )

            # Extract 'coordinate' (lon/lat) and 'time_step' (t+1, t+2, etc.)
            df_melted[["coordinate", "time_step"]] = df_melted[
                "coordinate_time"
            ].str.extract(r"(lon|lat)\(t\+(\d+)\)")

            # Convert 'time_step' to numeric
            df_melted["time_step"] = pd.to_numeric(
                df_melted["time_step"], errors="coerce"
            )

            # Drop rows with invalid extraction (i.e., when regex didn't match)
            df_melted = df_melted.dropna(subset=["coordinate", "time_step"])

            # Increment timestamp by timestep
            df_melted["timestamp"] = df_melted["timestamp"] + pd.to_timedelta(
                df_melted["time_step"], unit="m"
            )

            # Step 8: Pivot to separate lat and lon into different columns
            df_final = df_melted.pivot_table(
                index=["timestamp", "mmsi"],  # Group by timestamp and mmsi
                columns="coordinate",  # Separate lat and lon
                values="value",  # Use the melted values
                aggfunc="first",  # Resolve duplicates (if any)
            ).reset_index()

            df_final = df_final.rename(columns={"lat": "latitude", "lon": "longitude"})

            data = await json_encode_iso(df_final)

            yield format_event("prediction", data)
>>>>>>> 318a4dc0

        await sleep(10)


<<<<<<< HEAD
async def CRI_generator():
    """
    Asynchronous generator that yields CRI data for all vessels.

    Yields:
        str: A formatted event string containing CRI data in JSON format.

    Notes:
        - The function continuously checks for new CRI data every 10 seconds.
        - If the CRI DataFrame is empty, an empty JSON array is returned.
        - The CRI data includes mmsi, cluster, and CRI columns.
    """
    while True:
        if not CRI_for_vessels.empty:
            data = await json_encode_iso(CRI_for_vessels)
        else:
            data = json.dumps([])

        yield format_event("CRI", data)
        await sleep(10)


async def sse_data_generator(
    mmsi: int | None, latitude_range: tuple | None, longitude_range: tuple | None
):
    # Start both generators
=======
async def sse_data_generator(
    mmsi: int | None, latitude_range: tuple | None, longitude_range: tuple | None
):
    # Start generators
>>>>>>> 318a4dc0
    if latitude_range is None and longitude_range is None:
        ais_gen = ais_data_generator()
    else:
        ais_gen = ais_lat_long_slice_generator(latitude_range, longitude_range)

    predictions_gen = predictions_generator(mmsi)
    CRI_gen = CRI_generator()

    # Track the next events for each generator
    next_ais_event = asyncio.create_task(ais_gen.__anext__())
    next_predictions_event = asyncio.create_task(predictions_gen.__anext__())
    next_cri_event = asyncio.create_task(CRI_gen.__anext__())

    while True:
        # Wait for any generator to produce an event
        done, _ = await asyncio.wait(
            [next_ais_event, next_predictions_event, next_cri_event],
            return_when=asyncio.FIRST_COMPLETED,
        )

        for task in done:
            yield task.result()  # Yield the completed event

            # Restart the generator that completed
            if task == next_ais_event:
                next_ais_event = asyncio.create_task(ais_gen.__anext__())
            elif task == next_predictions_event:
                next_predictions_event = asyncio.create_task(
                    predictions_gen.__anext__()
                )
<<<<<<< HEAD
            elif task == next_cri_event:
                next_cri_event = asyncio.create_task(CRI_gen.__anext__())
=======
>>>>>>> 318a4dc0


async def get_current_ais_data():
    current_time = pd.Timestamp.now().time().replace(microsecond=0)
    timestamp = AIS_STATE["data"]["timestamp"].dt.time
    result: pd.DataFrame = AIS_STATE["data"][timestamp == current_time]

    return result, current_time


@app.get("/dummy-ais-data")
async def ais_data_fetch():
    generator = ais_data_generator()
    return StreamingResponse(generator, media_type="text/event-stream")


@app.get("/dummy-prediction")
async def dummy_prediction_fetch():
    generator = dummy_prediction_generator()
    return StreamingResponse(generator, media_type="text/event-stream")


<<<<<<< HEAD
@app.get("/dummy-CRI")
async def dummy_CRI_fetch():
    generator = CRI_generator()
    return StreamingResponse(generator, media_type="text/event-stream")


=======
>>>>>>> 318a4dc0
@app.get("/slice")
async def location_slice(
    latitude_range: str | None = None, longitude_range: str | None = None
):
<<<<<<< HEAD
    """
    Fetches AIS data based on the provided latitude and longitude ranges.
    """
=======
>>>>>>> 318a4dc0

    if latitude_range is None and longitude_range is None:
        generator = ais_data_generator()
    else:
        lat_range, long_range = await slice_query_validation(
            latitude_range, longitude_range
        )
        generator = ais_lat_long_slice_generator(lat_range, long_range)

    return StreamingResponse(generator, media_type="text/event-stream")


@app.get("/predictions")
async def prediction_fetch(
    mmsi: int | None = None,
    latitude_range: str | None = None,
    longitude_range: str | None = None,
):
<<<<<<< HEAD
    """
    Fetches prediction data  based on the provided parameters.

    This asynchronous function fetches prediction data for a given MMSI (Maritime Mobile Service Identity) and/or a specified latitude and longitude range. If latitude or longitude ranges are provided, they are validated and sliced accordingly.

    Args:
        mmsi (int | None): The Maritime Mobile Service Identity number. Defaults to None.
        latitude_range (str | None): The range of latitudes to filter the data. Defaults to None.
        longitude_range (str | None): The range of longitudes to filter the data. Defaults to None.

    Returns:
        StreamingResponse: A streaming response with the prediction data in "text/event-stream" format.
    """
=======
>>>>>>> 318a4dc0
    if latitude_range is not None or longitude_range is not None:
        latitude_range, longitude_range = await slice_query_validation(
            latitude_range, longitude_range
        )
    generator = sse_data_generator(mmsi, latitude_range, longitude_range)
    return StreamingResponse(generator, media_type="text/event-stream")


if __name__ == "__main__":
    parser = argparse.ArgumentParser()
    parser.add_argument("--debug", action="store_true", help="Enable debug mode")
    args = parser.parse_args()

    if args.debug:
        LOG_LEVEL = logging.DEBUG

<<<<<<< HEAD
    # uvicorn.run(
    #     "main:app",
    #     host=SOURCE_IP,
    #     port=SOURCE_PORT,
    #     log_level=LOG_LEVEL,
    #     workers=WORKERS
    # )
    # TODO: SWITCH BACK
=======
>>>>>>> 318a4dc0
    uvicorn.run(
        "main:app",
        host=SOURCE_IP,
        port=SOURCE_PORT,
        log_level=LOG_LEVEL,
<<<<<<< HEAD
        reload=True,
=======
        workers=WORKERS,
>>>>>>> 318a4dc0
    )<|MERGE_RESOLUTION|>--- conflicted
+++ resolved
@@ -24,20 +24,6 @@
 CRI_SERVER_IP = os.getenv("CRI_SERVER_IP", "0.0.0.0")
 CRI_SERVER_PORT = os.getenv("CRI_SERVER_PORT", "8002")
 
-<<<<<<< HEAD
-load_dotenv(".env")
-DATA_SUPPLIER_SERVER = os.getenv("PATH_TO_DATA_FOLDER")
-DATA_FILE_PATH = os.getenv("PATH_TO_DATA_FOLDER")
-WORKERS = int(os.getenv("WORKERS", "1"))
-SOURCE_IP = os.getenv("SOURCE_IP")
-SOURCE_PORT = int(os.getenv("SOURCE_PORT", "8000"))
-PREDICTION_SERVER_IP = os.getenv("PREDICTION_SERVER_IP")
-PREDICTION_SERVER_PORT = os.getenv("PREDICTION_SERVER_PORT")
-CRI_SERVER_IP = os.getenv("CRI_SERVER_IP")
-CRI_SERVER_PORT = os.getenv("CRI_SERVER_PORT")
-
-=======
->>>>>>> 318a4dc0
 logger = logging.getLogger("uvicorn.error")
 
 LOG_LEVEL = logging.INFO
@@ -52,11 +38,7 @@
     allow_headers=["*"],
 )
 
-<<<<<<< HEAD
-ais_state = {"data": pd.DataFrame(), "last_updated_hour": 0}
-=======
 AIS_STATE = {"data": pd.DataFrame(), "last_updated_hour": 0}
->>>>>>> 318a4dc0
 
 PREDICTION_QUEUE = asyncio.Queue()
 
@@ -65,13 +47,6 @@
 PREDICTIONS = pd.DataFrame()
 
 VESSEL_DATA = {}
-
-<<<<<<< HEAD
-CRI_for_vessels = pd.DataFrame()
-
-vessel_records_threshold = 10
-=======
->>>>>>> 318a4dc0
 
 
 async def update_ais_state():
@@ -85,15 +60,6 @@
     current_hour = datetime.now().hour
     AIS_STATE["last_updated_hour"] = current_hour
     try:
-<<<<<<< HEAD
-        ais_state["data"] = pd.read_feather(
-            DATA_FILE_PATH + "aisdk-2024-09-09-hour-" + str(current_hour) + ".feather"
-        )
-        ais_state["data"] = ais_state["data"].rename(
-            lambda x: x.lower(), axis="columns"
-        )
-        ais_state["data"] = ais_state["data"].rename(
-=======
         AIS_STATE["data"] = pd.read_feather(
             DATA_FILE_PATH + "aisdk-2024-09-09-hour-" + str(current_hour) + ".feather"
         )
@@ -101,7 +67,6 @@
             lambda x: x.lower(), axis="columns"
         )
         AIS_STATE["data"] = AIS_STATE["data"].rename(
->>>>>>> 318a4dc0
             columns={"# timestamp": "timestamp"}
         )
         logger.info(f"Updated ais state. ({datetime.now().replace(microsecond=0)})")
@@ -114,13 +79,8 @@
 async def ais_state_updater():
     while True:
         if (
-<<<<<<< HEAD
-            ais_state["last_updated_hour"] != datetime.now().hour
-            or ais_state["data"] is None
-=======
             AIS_STATE["last_updated_hour"] != datetime.now().hour
             or AIS_STATE["data"] is None
->>>>>>> 318a4dc0
         ):
             try:
                 await update_ais_state()
@@ -174,20 +134,6 @@
             if name in VESSEL_DATA:
                 VESSEL_DATA[name] = pd.concat([VESSEL_DATA[name], group])
             else:
-<<<<<<< HEAD
-                vessel_data[name] = group
-
-            # Find the time difference between the first and last record for the vessel, if it is greater than 15 minutes, send the data for prediction
-            diff = datetime.combine(
-                datetime.today(), curr_timestamp
-            ) - datetime.combine(
-                datetime.today(), vessel_data[name]["timestamp"].iloc[0].time()
-            )
-            # logger.debug(f"Vessel {name} has {len(vessel_data[name])} records. Time difference: {diff}")
-
-            if diff.total_seconds() >= 900:
-                await trajectory_queue.put(vessel_data[name])
-=======
                 VESSEL_DATA[name] = group
 
             diff = (
@@ -211,7 +157,6 @@
                 vessel_df = vessel_df.ffill()
                 vessel_df.reset_index(inplace=True)
                 await PREDICTION_QUEUE.put(vessel_df)
->>>>>>> 318a4dc0
                 # Clear vessel data for mmsi
                 VESSEL_DATA[name] = pd.DataFrame()
 
@@ -220,14 +165,10 @@
 
 
 async def get_ais_prediction():
-<<<<<<< HEAD
     """
     Sends the AIS data from the prediction queue to the prediction server and receives the predictions.
     """
-    async with aiohttp.ClientSession(trust_env=True) as session:
-=======
     async with aiohttp.ClientSession() as session:
->>>>>>> 318a4dc0
         while True:
             if PREDICTION_QUEUE.empty():
                 await sleep(0)
@@ -240,16 +181,12 @@
 
             request_data = {"data": await json_encode_iso(data)}
 
-<<<<<<< HEAD
-            response = await post_to_prediction_server(request_data, session)
-=======
             prediction_server_url = (
                 f"http://{PREDICTION_SERVER_IP}:{PREDICTION_SERVER_PORT}/predict"
             )
             response = await post_to_server(
                 request_data, session, prediction_server_url
             )
->>>>>>> 318a4dc0
 
             if response:
                 prediction = pd.DataFrame(response["prediction"])
@@ -272,7 +209,6 @@
             await sleep(1)
 
 
-<<<<<<< HEAD
 async def get_current_CRI_and_clusters_for_vessels():
     """
     Gets the CRI and clusters for the vessels from the prediction server.
@@ -295,21 +231,9 @@
             await sleep(5)
 
 
-async def post_to_prediction_server(
-    trajectory: dict, client_session: aiohttp.ClientSession
-):
-    prediction_server_url = (
-        f"http://{PREDICTION_SERVER_IP}:{PREDICTION_SERVER_PORT}/predict"
-    )
-    try:
-        async with client_session.post(
-            prediction_server_url, json=trajectory
-        ) as response:
-=======
 async def post_to_server(data: dict, client_session: aiohttp.ClientSession, url: str):
     try:
         async with client_session.post(url, json=data) as response:
->>>>>>> 318a4dc0
             if response.status == 200:
                 return await response.json()
             else:
@@ -319,8 +243,6 @@
         return None
 
 
-<<<<<<< HEAD
-=======
 async def get_ais_cri():
     async with aiohttp.ClientSession() as session:
         while True:
@@ -345,16 +267,11 @@
             await sleep(1)
 
 
->>>>>>> 318a4dc0
 async def startup():
     asyncio.create_task(ais_state_updater())
     asyncio.create_task(preprocess_ais())
     asyncio.create_task(get_ais_prediction())
-<<<<<<< HEAD
     asyncio.create_task(get_current_CRI_and_clusters_for_vessels())
-=======
-    # asyncio.create_task(get_ais_cri())
->>>>>>> 318a4dc0
 
 
 app.add_event_handler("startup", startup)
@@ -399,7 +316,6 @@
 
 
 async def predictions_generator(mmsi: int | None):
-<<<<<<< HEAD
     """
     Asynchronous generator that yields prediction data for a given MMSI (Maritime Mobile Service Identity) or all MMSIs if none is provided.
 
@@ -414,21 +330,6 @@
         - If the predictions DataFrame is empty, an empty JSON array is returned.
         - The prediction data includes timestamp, mmsi, longitude, latitude, and future longitude and latitude columns.
     """
-    cols = [f"lon(t+{i})" for i in range(1, 33)] + [f"lat(t+{i})" for i in range(1, 33)]
-    while True:
-        if not predictions.empty:
-            data = (
-                predictions
-                if mmsi is None
-                else predictions[predictions["mmsi"] == str(mmsi)]
-            )
-            data = data[["timestamp", "mmsi", "lon", "lat"] + cols].drop_duplicates(
-                subset=["mmsi"], keep="last"
-            )
-            data = await json_encode_iso(data)
-        else:
-            data = json.dumps([])
-=======
     predicted_cols = [f"lon(t+{i})" for i in range(1, 33)] + [
         f"lat(t+{i})" for i in range(1, 33)
     ]
@@ -490,12 +391,10 @@
             data = await json_encode_iso(df_final)
 
             yield format_event("prediction", data)
->>>>>>> 318a4dc0
 
         await sleep(10)
 
 
-<<<<<<< HEAD
 async def CRI_generator():
     """
     Asynchronous generator that yields CRI data for all vessels.
@@ -512,7 +411,7 @@
         if not CRI_for_vessels.empty:
             data = await json_encode_iso(CRI_for_vessels)
         else:
-            data = json.dumps([])
+            data = []
 
         yield format_event("CRI", data)
         await sleep(10)
@@ -522,12 +421,6 @@
     mmsi: int | None, latitude_range: tuple | None, longitude_range: tuple | None
 ):
     # Start both generators
-=======
-async def sse_data_generator(
-    mmsi: int | None, latitude_range: tuple | None, longitude_range: tuple | None
-):
-    # Start generators
->>>>>>> 318a4dc0
     if latitude_range is None and longitude_range is None:
         ais_gen = ais_data_generator()
     else:
@@ -558,11 +451,8 @@
                 next_predictions_event = asyncio.create_task(
                     predictions_gen.__anext__()
                 )
-<<<<<<< HEAD
             elif task == next_cri_event:
                 next_cri_event = asyncio.create_task(CRI_gen.__anext__())
-=======
->>>>>>> 318a4dc0
 
 
 async def get_current_ais_data():
@@ -585,25 +475,19 @@
     return StreamingResponse(generator, media_type="text/event-stream")
 
 
-<<<<<<< HEAD
 @app.get("/dummy-CRI")
 async def dummy_CRI_fetch():
     generator = CRI_generator()
     return StreamingResponse(generator, media_type="text/event-stream")
 
 
-=======
->>>>>>> 318a4dc0
 @app.get("/slice")
 async def location_slice(
     latitude_range: str | None = None, longitude_range: str | None = None
 ):
-<<<<<<< HEAD
     """
     Fetches AIS data based on the provided latitude and longitude ranges.
     """
-=======
->>>>>>> 318a4dc0
 
     if latitude_range is None and longitude_range is None:
         generator = ais_data_generator()
@@ -622,7 +506,6 @@
     latitude_range: str | None = None,
     longitude_range: str | None = None,
 ):
-<<<<<<< HEAD
     """
     Fetches prediction data  based on the provided parameters.
 
@@ -636,8 +519,6 @@
     Returns:
         StreamingResponse: A streaming response with the prediction data in "text/event-stream" format.
     """
-=======
->>>>>>> 318a4dc0
     if latitude_range is not None or longitude_range is not None:
         latitude_range, longitude_range = await slice_query_validation(
             latitude_range, longitude_range
@@ -654,25 +535,10 @@
     if args.debug:
         LOG_LEVEL = logging.DEBUG
 
-<<<<<<< HEAD
-    # uvicorn.run(
-    #     "main:app",
-    #     host=SOURCE_IP,
-    #     port=SOURCE_PORT,
-    #     log_level=LOG_LEVEL,
-    #     workers=WORKERS
-    # )
-    # TODO: SWITCH BACK
-=======
->>>>>>> 318a4dc0
     uvicorn.run(
         "main:app",
         host=SOURCE_IP,
         port=SOURCE_PORT,
         log_level=LOG_LEVEL,
-<<<<<<< HEAD
-        reload=True,
-=======
         workers=WORKERS,
->>>>>>> 318a4dc0
     )