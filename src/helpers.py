from fastapi import HTTPException
import pandas as pd


async def slice_query_validation(latitude_range: str, longitude_range: str):
<<<<<<< HEAD
    """
    Validates and parses latitude and longitude range query parameters.
    Args:
        latitude_range (str): A string representing the latitude range in the format "min,max".
        longitude_range (str): A string representing the longitude range in the format "min,max".
    Returns:
        tuple: A tuple containing two tuples:
            - The first tuple contains the minimum and maximum latitude as floats.
            - The second tuple contains the minimum and maximum longitude as floats.
    Raises:
        HTTPException: If the input strings are not in the expected format, or if the values are not valid numbers,
                       or if the minimum value is greater than the maximum value.
    """
    
=======

>>>>>>> 318a4dc0
    try:
        latitude_range = latitude_range.split(",")
        longitude_range = longitude_range.split(",")
    except:
        raise HTTPException(
            status_code=400,
            detail=f"Expected query parameters latitude_range and longitude_range, got {latitude_range}, {longitude_range}",
        )

    if len(latitude_range) != 2:
        raise HTTPException(
            status_code=400,
            detail=f"Latitude range expected 2 arguments (min,max) got: {latitude_range}",
        )

    if len(longitude_range) != 2:
        raise HTTPException(
            status_code=400,
            detail=f"Longitude range expected 2 arguments (min,max) got: {longitude_range}",
        )

    try:
        lat_min = float(latitude_range[0])
        lat_max = float(latitude_range[1])
        long_min = float(longitude_range[0])
        long_max = float(longitude_range[1])
    except:
        raise HTTPException(
            status_code=400, detail="Latitude and Longitude must be numbers"
        )

    if lat_min > lat_max:
        raise HTTPException(
            status_code=400,
            detail=f"Expected first argument to be smaller than second argument, got: latitude_min: {lat_min}, latitude_max: {lat_max}",
        )

    if long_min > long_max:
        raise HTTPException(
            status_code=400,
            detail=f"Expected first argument to be smaller than second argument, got: longitude_min: {long_min}, longitude_max: {long_max}",
        )

    return (lat_min, lat_max), (long_min, long_max)


async def json_encode_iso(data: pd.DataFrame):
    return data.to_json(orient="records", date_format="iso")


def format_event(event: str, data: str) -> str:
    return f"event: {event}\ndata: {data}\n\n"<|MERGE_RESOLUTION|>--- conflicted
+++ resolved
@@ -3,7 +3,6 @@
 
 
 async def slice_query_validation(latitude_range: str, longitude_range: str):
-<<<<<<< HEAD
     """
     Validates and parses latitude and longitude range query parameters.
     Args:
@@ -18,9 +17,6 @@
                        or if the minimum value is greater than the maximum value.
     """
     
-=======
-
->>>>>>> 318a4dc0
     try:
         latitude_range = latitude_range.split(",")
         longitude_range = longitude_range.split(",")
